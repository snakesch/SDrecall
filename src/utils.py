import os
import subprocess
import logging
import tempfile
import re
from typing import List

from pybedtools import BedTool

logger = logging.getLogger("SDrecall")

# - Miscellaneous helper functions - #

def executeCmd(cmd, logger = logger) -> None:

    proc = subprocess.run(cmd, shell=True, capture_output=True)
        
    logger.debug(f"Command run:{cmd}")
    logger.debug(f"Return code: {proc.returncode}")

    err_msg = proc.stderr.decode()
    if err_msg != "":
        logger.debug(proc.stderr.decode())
        
    if proc.returncode != 0:
        raise RuntimeError(err_msg)

    return proc.stdout.decode()

<<<<<<< HEAD


=======
>>>>>>> b7defa7a
def prepare_tmp_file(tmp_dir="/tmp", **kwargs):
    os.makedirs(tmp_dir, exist_ok=True)

    return tempfile.NamedTemporaryFile(dir = tmp_dir, delete = False, **kwargs)

def is_file_up_to_date(file_to_check, list_of_dependency_files):
    file_to_check_time = os.path.getmtime(file_to_check)
    return all(file_to_check_time > os.path.getmtime(dep_file) for dep_file in list_of_dependency_files)

def update_plain_file_on_md5(old_file, new_file, logger=logging.getLogger('SDrecall')):
    import hashlib

    old_md5 = hashlib.md5(open(old_file,'r').read().encode()).hexdigest() if os.path.exists(old_file) else "non_existent"

    if not os.path.exists(new_file):
        raise FileNotFoundError("File {} does not exist.".format(new_file))

    if os.stat(new_file).st_size == 0:
        raise FileExistsError("File {} is empty. Not using it to update the original file {}".format(new_file, old_file))

    new_md5 = hashlib.md5(open(new_file,'r').read().encode()).hexdigest()

    if new_md5 == old_md5:
        logger.warning("The new file {} is identical to the old one {} so no updates will be carried out. Deleting new file {}".format(new_file, old_file, new_file))
        os.remove(new_file)
        return False
    else:
        import shutil
        logger.debug("The new file {} is different from the old one {} so the old one will be replaced with the new one.".format(new_file, old_file))
        shutil.move(new_file, old_file)
        executeCmd(f"ls -lht {old_file}", logger=logger)
        return True

# - Construct file tree for homologous region BEDs - #

def construct_folder_struc(base_folder,
                           label="",
                           logger = logging.getLogger('SDrecall')):
    
    if label == "":
        raise ValueError("Cannot initialize file tree with empty label.")
    
    parent_folder_name = label+ "_related_homo_regions"
    parent_folder_full_path = os.path.join(base_folder, parent_folder_name)

    os.makedirs(parent_folder_full_path, exist_ok=True)

    os.makedirs(os.path.join(parent_folder_full_path, label + "_all"), exist_ok=True)
    total_bed_name = label + "_related_homo_regions.bed"
    total_bed_path = os.path.join(parent_folder_full_path, label + "_all", total_bed_name)

    os.makedirs(os.path.join(parent_folder_full_path, label + "_counterparts"), exist_ok=True)
    counterparts_bed_name = label + "_counterparts_regions.bed"
    counterparts_bed_path = os.path.join(parent_folder_full_path, label + "_counterparts", counterparts_bed_name)

    PC_folder_name = label
    PC_folder_full_path = os.path.join(parent_folder_full_path, PC_folder_name)

    os.makedirs(PC_folder_full_path, exist_ok=True)

    PC_bed_name = label + ".bed"
    PC_bed_path = os.path.join(PC_folder_full_path, PC_bed_name)

    return {"base_folder_path": parent_folder_full_path,
            "PC_bed": PC_bed_path,
            "All_region_bed": total_bed_path,
            "Counterparts_bed": counterparts_bed_path}

# - BED file manipulation using pybedtools - #

def sortBed_and_merge(bed_file, output=None, logger = logger):
    
    # Load your BED file
    bed = BedTool(bed_file)
    merged_bed = bed.sort().merge(s=True, c='4,5,6', o='first,first,first')
    
    # Inplace file sort and merge
    if not output:
        output = bed_file

    # You can save the results to a new file
    merged_bed.saveas(output)
    
    return None
    
def merge_bed_files(bed_files: List[str], logger = logger) -> BedTool:
    """Merges and sorts multiple BED files using pybedtools. Returns BedTool."""
    bed_files = list(dict.fromkeys(bed_files))  # Remove duplicates
    if not bed_files:
        return BedTool("", from_string=True)  # Return empty BedTool

    bedtools_list = [BedTool(f) for f in bed_files]
    merged_bedtool = bedtools_list[0]
    for bt in bedtools_list[1:]:
        merged_bedtool = merged_bedtool.cat(bt, postmerge=False)
    return merged_bedtool.sort().merge()

def filter_bed_by_interval_size(bed_obj, interval_size_cutoff):
    return bed_obj.filter(lambda x: len(x) > interval_size_cutoff).sort()

# - VCF/BCF file manipulation using bcftools -# 
def combine_vcfs(*vcfs, output=None, threads=4):
    ## Given a list of VCFs, runs bcftools concat + tabix + sort, returns the processed VCF path
    import subprocess
    
    if output is None:
        raise ValueError("No output specified. ")
    elif not output.endswith(".gz"):
        output += ".gz"
        
    cmd = f"bcftools concat -a --threads {threads} -d exact "
    
    for vcf in vcfs:
        cmd += f"{vcf} "
        
    cmd += f"2>/dev/null | bcftools sort /dev/stdin -o {output} -Oz 2>/dev/null && tabix -f -p vcf {output} 2>/dev/null"
    
    proc = subprocess.run(cmd, shell=True, capture_output=False)
    
    if proc.returncode != 0: raise RuntimeError("Error combining VCFs")

<<<<<<< HEAD

# def convert_input_value(v):
#     if type(v) == str:
#         if re.search(r"^[Tt][Rr][Uu][Ee]$", v):
#             return True
#         elif re.search(r"^[Ff][Aa][Ll][Ss][Ee]$", v):
#             return False
#         elif re.search(r"^[0-9]+$", v):
#             return int(v)
#         elif re.search(r"^[0-9]*\.[0-9]+$", v):
#             return float(v)
#         elif v == "None":
#             return None
#         elif re.search(r"^[Nn][Aa][Nn]$", v):
#             return np.nan
#         elif "," in v:
#             return [convert_input_value(sub_v) for sub_v in v.split(",")]
#         else:
#             return v
#     else:
#         return v
=======
>>>>>>> b7defa7a
<|MERGE_RESOLUTION|>--- conflicted
+++ resolved
@@ -27,11 +27,7 @@
 
     return proc.stdout.decode()
 
-<<<<<<< HEAD
 
-
-=======
->>>>>>> b7defa7a
 def prepare_tmp_file(tmp_dir="/tmp", **kwargs):
     os.makedirs(tmp_dir, exist_ok=True)
 
@@ -153,27 +149,3 @@
     
     if proc.returncode != 0: raise RuntimeError("Error combining VCFs")
 
-<<<<<<< HEAD
-
-# def convert_input_value(v):
-#     if type(v) == str:
-#         if re.search(r"^[Tt][Rr][Uu][Ee]$", v):
-#             return True
-#         elif re.search(r"^[Ff][Aa][Ll][Ss][Ee]$", v):
-#             return False
-#         elif re.search(r"^[0-9]+$", v):
-#             return int(v)
-#         elif re.search(r"^[0-9]*\.[0-9]+$", v):
-#             return float(v)
-#         elif v == "None":
-#             return None
-#         elif re.search(r"^[Nn][Aa][Nn]$", v):
-#             return np.nan
-#         elif "," in v:
-#             return [convert_input_value(sub_v) for sub_v in v.split(",")]
-#         else:
-#             return v
-#     else:
-#         return v
-=======
->>>>>>> b7defa7a
