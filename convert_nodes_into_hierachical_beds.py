--- conflicted
+++ resolved
@@ -1,23 +1,15 @@
 import os
 import sys
-import uuid
-import subprocess
-from pybedtools import BedTool
+from itertools import repeat
 from multiprocessing import Pool
 import logging
-<<<<<<< HEAD
-from gt_read_clustering_filter import HOMOSEQ_REGION, Genome, getIntrinsicVcf
-from src.utils import executeCmd, prepare_tmp_file, construct_folder_struc, perform_bedtools_sort_and_merge, update_plain_file_on_md5
-from src.log import error_handling_decorator
-=======
 import uuid
 import subprocess
 from tempfile import NamedTemporaryFile
 
 from pybedtools import BedTool
 
-from src.utils import executeCmd, is_file_up_to_date, construct_folder_struc, perform_bedtools_sort_and_merge, update_plain_file_on_md5
->>>>>>> a8a7ccba
+from src.utils import executeCmd, construct_folder_struc, perform_bedtools_sort_and_merge, update_plain_file_on_md5
 from src.const import *
 from src.log import error_handling_decorator
 from preparation.homoseq_region import HOMOSEQ_REGION
@@ -26,112 +18,6 @@
 
 logger = logging.getLogger("SDrecall")
 
-<<<<<<< HEAD
-
-@error_handling_decorator
-def establish_beds_per_PC_cluster(cluster_dict={"PCs":{},
-                                                "SD_counterparts":{}},
-                                  base_folder = "",
-                                  label = "PC0",
-                                  ref_genome = "",
-                                  avg_frag_size = 400,
-                                  std_frag_size = 140,
-                                  threads = 2,
-                                  logger = logger):
-
-    """
-    input cluster dict now looks like this:
-    {
-        "PCs": {0: [], 1: [], 2: []},
-        "SD_counterparts": {0: [], 1: [], 2: []}
-    }
-    """
-    paths = construct_folder_struc(base_folder=base_folder, label=label, logger=logger)
-
-    # First convert the disconnected nodes to beds, each node is a tuple consisting of three values (chr, start, end)
-    tmp_id = str(uuid.uuid4())
-    tmp_pc_bed = paths["PC_bed"].replace(".bed", "." + tmp_id + ".bed")
-    raw_pc_bed = paths["PC_bed"].replace(".bed", ".raw.bed")
-    tmp_counterparts_bed = paths["Counterparts_bed"].replace(".bed", "." + tmp_id + ".bed")
-    raw_counterparts_bed = paths["Counterparts_bed"].replace(".bed", ".raw.bed")
-    tmp_total_bed = paths["All_region_bed"].replace(".bed", "." + tmp_id + ".bed")
-    raw_total_bed = paths["All_region_bed"].replace(".bed", ".raw.bed")
-
-    with open(tmp_pc_bed, "w") as f:
-        for idx, records in cluster_dict["PCs"].items():
-            for record in records:
-                if len(record) >= 3:
-                    # call the __iter__ method in HOMOSEQ_REGION instead of the __getitem__ method
-                    f.write("\t".join([str(value) for value in record][:3] + [".", ".", record[3]]) + "\n")
-                elif len(record) == 2:
-                    f.write("\t".join([str(value) for value in record[0]][:3] + [".", ".", record[0][3]]) + "\n")
-
-    subprocess.run(f"cp -f {tmp_pc_bed} {raw_pc_bed}", shell=True)
-    perform_bedtools_sort_and_merge(tmp_pc_bed, logger=logger)
-    update_plain_file_on_md5(paths["PC_bed"], tmp_pc_bed, logger=logger)
-
-    # Then compose the counterparts region bed file
-    with open(tmp_counterparts_bed, "w") as f:
-        for idx, records in cluster_dict["SD_counterparts"].items():
-            fc_node = cluster_dict["PCs"][idx][0]
-            for record in records:
-                assert isinstance(record, HOMOSEQ_REGION), "The record in the SD_counterparts list is not a HOMOSEQ_REGION object: {}".format(record)
-                fc_node_rela_start, fc_node_rela_end = record.qnode_relative_region(fc_node)
-                # Here you want to trigger the __iter__ method in HOMOSEQ_REGION instead of the __getitem__ method
-                f.write("\t".join([str(value) for value in record][:3] + [str(fc_node_rela_start), str(fc_node_rela_end), record[3]]) + "\n")
-    subprocess.run(f"cp -f {tmp_counterparts_bed} {raw_counterparts_bed}", shell=True)
-
-    # Now we need to subtract the PC from counterpart beds incase they have overlaps,  force strandness
-    BedTool(tmp_counterparts_bed).subtract(BedTool(paths["PC_bed"]), s=True).saveas(tmp_counterparts_bed)
-    perform_bedtools_sort_and_merge(tmp_counterparts_bed, logger=logger)
-
-    update_plain_file_on_md5(paths["Counterparts_bed"], tmp_counterparts_bed, logger=logger)
-
-    # Then concatenate the two bed file together to generate the total region bed file
-    # Here you want to trigger the __iter__ method in HOMOSEQ_REGION instead of the __getitem__ method
-    with open(tmp_total_bed, "w") as f:
-        for idx, records in cluster_dict["PCs"].items():
-            for record in records:
-                if len(record) == 2:
-                    f.write("\t".join([str(value) for value in record[0]][:3] + [".", ".", record[0][3], f"FC:{label}_{idx}"]) + "\n")
-                elif len(record) >= 3:
-                    f.write("\t".join([str(value) for value in record][:3] + [".", ".", record[3], f"FC:{label}_{idx}"]) + "\n")
-        for idx, records in cluster_dict["SD_counterparts"].items():
-            fc_node = cluster_dict["PCs"][idx][0]
-            for record in records:
-                assert isinstance(record, HOMOSEQ_REGION), "The record in the SD_counterparts list is not a HOMOSEQ_REGION object: {}".format(record)
-                fc_node_rela_start, fc_node_rela_end = record.qnode_relative_region(fc_node)
-                # The rela_start and rela_end are based on the corresponding FC interval
-                f.write("\t".join([str(value) for value in record][:3] + [str(fc_node_rela_start), str(fc_node_rela_end), record[3], f"NFC:{label}_{idx}"]) + "\n")
-
-    subprocess.run(f"cp -f {tmp_total_bed} {raw_total_bed}", shell=True)
-    perform_bedtools_sort_and_merge(tmp_total_bed, logger = logger)
-    update_plain_file_on_md5(paths["All_region_bed"], tmp_total_bed, logger=logger)
-
-    contig_sizes = ref_genome.replace(".fasta", ".fasta.fai")
-    # Alongside preparing the bed files, we can also perform masked genome preparation
-    masked_genome = Genome(ref_genome).mask(paths["PC_bed"], avg_frag_size = avg_frag_size, std_frag_size=std_frag_size, genome=contig_sizes, logger=logger)
-
-    # And we need to prepare the intrinsic VCF based on the masked genome and generated BED files
-    bam_path = getIntrinsicVcf( pc_bed = paths["PC_bed"],
-                                all_homo_regions_bed = paths["All_region_bed"],
-                                counter_bed = paths["Counterparts_bed"],
-                                pc_masked = masked_genome,
-                                ref_genome = ref_genome,
-                                avg_frag_size = avg_frag_size,
-                                std_frag_size = std_frag_size,
-                                threads = threads,
-                                logger = logger)
-    return bam_path
-
-
-
-def imap_establish(tup_args):
-    return establish_beds_per_PC_cluster(*tup_args)
-
-
-=======
->>>>>>> a8a7ccba
 def convert_nodes_into_hierachical_beds(grouped_qnode_cnodes: list,
                                         sd_paralog_pairs: dict,
                                         output_folder,
@@ -143,10 +29,10 @@
     from shutil import rmtree
     from itertools import repeat
     import re
-
+    
     # We need to restructure the grouped_qnode_cnodes to pass the information of sd-paralog pairs to the establish_beds_per_PC_cluster function
     new_results = []
-
+    
     for result in grouped_qnode_cnodes:
         new_result = {"PCs": {}, "SD_counterparts": {}}
         for i in range(0, len(result["PCs"])):
@@ -158,7 +44,7 @@
     # Load balancing
     new_results = sorted(new_results, key = lambda x: sum(v[0][2] - v[0][1] for k,v in x["PCs"].items()) * sum(len(v) for k,v in x["SD_counterparts"].items()), reverse=True)
     labels = [ "PC" + str(n) for n in range(0, len(grouped_qnode_cnodes))]
-
+    
     pool = Pool(nthreads)
     results = pool.imap_unordered(imap_establish, zip(new_results,
                                                       repeat(output_folder),
@@ -179,7 +65,7 @@
         logger.debug(logs)
         logger.debug(f"*********************************** {i}_subprocess_end ***************************************")
         i+=1
-
+    
     pool.close()
     if not all([t[0] for t in results]):
         raise RuntimeError("Error occurred during the parallel execution of establish_beds_per_PC_cluster. Exit.")
@@ -190,27 +76,6 @@
     try:
         executeCmd(test_cmd)
     except RuntimeError:
-<<<<<<< HEAD
-        logger.error(f"The merged intrinsic alignment BAM file {total_intrinsic_bam} is not ready. Exit. ")
-        sys.exit(1)
-
-    intrinsic_bam_header = total_intrinsic_bam.replace(".bam", ".bam.header")
-    cmd = f"source {shell_utils}; modify_bam_sq_lines {intrinsic_bams[0]} {ref_genome} {intrinsic_bam_header}"
-    executeCmd(cmd, logger=logger)
-
-    intrinsic_bam_list = total_intrinsic_bam.replace(".bam", ".bams.list.txt")
-    with open(intrinsic_bam_list, "w") as f:
-        f.write("\n".join(intrinsic_bams))
-
-    cmd = f"samtools merge -@ {nthreads} -h {intrinsic_bam_header} -b {intrinsic_bam_list} -o - | \
-            samtools sort -O bam -o {total_intrinsic_bam} && \
-            samtools index {total_intrinsic_bam} && \
-            ls -lht {total_intrinsic_bam} || \
-            echo Failed to concatenate all the filtered realigned BAM files. It wont be a fatal error but brings troubles to debugging and variant tracing."
-    if execute:
-        executeCmd(cmd)
-
-=======
         ## Create total_intrinsic_alignments.bam
         intrinsic_bam_header = total_intrinsic_bam.replace(".bam", ".bam.header")
         cmd = f"source {shell_utils}; modify_bam_sq_lines {intrinsic_bams[0]} {ref_genome} {intrinsic_bam_header}"
@@ -227,7 +92,6 @@
                 echo Failed to concatenate all the filtered realigned BAM files."
         executeCmd(cmd)
     
->>>>>>> a8a7ccba
     # Third remove leftover PC folders
     subdir_gen = os.walk(output_folder)
     # Prepare all target folder names in this time's generation, the naming syntax should follow the function called construct_folder
@@ -240,13 +104,8 @@
     for subdir in first_level_dirs:
         if subdir not in target_folder_names:
             # Remove the subdir forcely
-<<<<<<< HEAD
-            shutil.rmtree(os.path.join(output_folder, subdir))
-
-=======
             rmtree(os.path.join(output_folder, subdir))
             
->>>>>>> a8a7ccba
     # Fourth, extract all PC*_related_homo_regions.bed file and concat them together.
     first_level_dirs = next(os.walk(output_folder))[1]
 
@@ -258,39 +117,24 @@
         encoded_string = "".join(total_lines).rstrip("\n").encode()
         fp.write(encoded_string)
 
-<<<<<<< HEAD
-    executeCmd("cat {all} | bedtools sort -i stdin | bedtools merge -i stdin > {total} && ls -lht {total}".format(all = tmp_lst,
-                                                                                                        total = os.path.join(output_folder, "all_PC_related_homo_regions.bed")))
-
-    executeCmd("cat {all} | bedtools sort -i stdin | bedtools merge -i stdin > {total} && ls -lht {total} && rm {all}".format(all = tmp_lst,
-                                                                                                        total = os.path.join(output_folder, "all_PC_regions.bed")))
-
-
-=======
         executeCmd("cat {all} | bedtools sort -i stdin | bedtools merge -i stdin > {total} && ls -lht {total}".format(all = fp.name,
                                                                                                             total = os.path.join(output_folder, "all_PC_related_homo_regions.bed")))
         
         executeCmd("cat {all} | bedtools sort -i stdin | bedtools merge -i stdin > {total} && ls -lht {total}".format(all = fp.name,
                                                                                                             total = os.path.join(output_folder, "all_PC_regions.bed")))
     
->>>>>>> a8a7ccba
     # Fifth, extract all intrinsic vcfs and use bcftools to concat them together
     intrinsic_vcfs = []
     for root, dirs, files in os.walk(output_folder):
         for file in files:
             if re.search(r'PC[0-9]+\.raw\.vcf\.gz$', file):
                 intrinsic_vcfs.append(os.path.join(root, file))
-
+    
     vcf_list_file = os.path.join(output_folder, "intrinsic_vcf.lst")
     final_intrinsic_vcf = os.path.join(output_folder, "all_pc_region_intrinsic_variants.vcf.gz")
     tmp_intrinsic_vcf = os.path.join(output_folder, "all_pc_region_intrinsic_variants.tmp.vcf.gz")
     with open(vcf_list_file, "w") as f:
         for v in intrinsic_vcfs: f.write(v + "\n")
-<<<<<<< HEAD
-
-    executeCmd(f"bcftools concat -o {tmp_intrinsic_vcf} -a --no-version -Oz -f {vcf_list_file} && bcftools sort --temp-dir /tmp -o {final_intrinsic_vcf} -Oz {tmp_intrinsic_vcf} && ls -lh {final_intrinsic_vcf} && rm {tmp_intrinsic_vcf}")
-    return
-=======
     
     executeCmd(f"bcftools concat -o {tmp_intrinsic_vcf} -a --no-version -Oz -f {vcf_list_file} && bcftools sort -o {final_intrinsic_vcf} -Oz {tmp_intrinsic_vcf} && ls -lh {final_intrinsic_vcf} && rm {tmp_intrinsic_vcf}")
     return
@@ -393,5 +237,4 @@
                                 avg_frag_size = avg_frag_size,
                                 std_frag_size = std_frag_size,
                                 threads = threads)
-    return bam_path
->>>>>>> a8a7ccba
+    return bam_path