import os
import sys
import logging

from pybedtools import BedTool
from pyfaidx import Fasta
import pysam

<<<<<<< HEAD
from src.utils import executeCmd, construct_folder_struc, sortBed_and_merge, combine_vcfs, merge_bed_files, update_plain_file_on_md5
from src.const import shell_utils
from src.log import error_handling_decorator, logger
=======
from src.utils import sortBed_and_merge, merge_bed_files
from src.const import *

>>>>>>> 78cec0ca
from preparation.homoseq_region import HOMOSEQ_REGION
from preparation.masked_genome import create_masked_genome, get_reference_seq
from preparation.masked_realignment import create_minimap2_index, minimap2_align

import concurrent.futures


<<<<<<< HEAD
def build_beds_and_masked_genomes(grouped_qnode_cnodes: list,
                                  sd_paralog_pairs: dict,
                                  output_folder,
                                  ref_genome,
                                  nthreads = 12,
                                  avg_frag_size = 400,
                                  std_frag_size = 140):
=======
def process_pc_region(pc_region, label, outd, ref_genome, avg_insert_size, std_insert_size, threads):
        out_base = os.path.join(outd, label)
        os.makedirs(out_base, exist_ok=True)
        bed_out = os.path.join(out_base, label + ".bed")
        masked_genome = os.path.join(out_base, label + ".masked.fasta")
        output_bam = os.path.join(out_base, label + ".realigned.bam")

        ## Prepare for masked realignment
        create_pc_bed(pc_region, bed_out = bed_out, label = label)
        create_masked_genome(ref_genome, bed_out, masked_genome, avg_insert_size, std_insert_size)

        ## Realign using minimap2
        index_file = masked_genome + ".mmi"
        masked_contig_sizes = masked_genome + ".fai"

        ### Prepare reference sequences for realignment
        ref_sequences = os.path.join(out_base, label + ".masked.fastq")
        get_reference_seq(bed_out, ref_sequences, masked_genome, padding = avg_insert_size + std_insert_size)

        if not os.path.exists(index_file):  # Check if index already exists
             create_minimap2_index(masked_genome, index_file, threads) # Use ref_genome directly
        minimap2_align(ref_sequences, None, index_file, "asm20", label, output_bam, masked_contig_sizes, threads)
        return bed_out, output_bam

def get_region_and_realign(grouped_qnode_cnodes: list,
                                 sd_paralog_pairs: dict,
                                 outd,
                                 ref_genome,
                                 avg_insert_size = 400,
                                 std_insert_size = 140,
                                 threads = 1): 
>>>>>>> 78cec0ca
    # Label SD-paralog pairs. Name disconnected qnodes as PC0, connected qnodes as PC1, PC2, ...
    all_PC_regions = []
    
    for r in grouped_qnode_cnodes:
        new_r = {"PCs": {}, "SD_counterparts": {}}
        for i in range(0, len(r["PCs"])):
            fc_node = r["PCs"][i]
            new_r['PCs'][i] = [fc_node]
            new_r['SD_counterparts'][i] = sd_paralog_pairs[fc_node]
        all_PC_regions.append(new_r)

    # Load balancing
    all_PC_regions = sorted(all_PC_regions, key = lambda x: sum(v[0][2] - v[0][1] for k,v in x["PCs"].items()) * sum(len(v) for k,v in x["SD_counterparts"].items()), reverse=True)
    labels = [ "PC" + str(n) for n in range(0, len(grouped_qnode_cnodes))]

    # output BAMs generated here are intrinsic BAM files in the manuscript
    output_bams = []
    output_beds = []

<<<<<<< HEAD
    ## total_intrinsic_alignments.bam is a merged alignment file for BILC model.
    total_intrinsic_bam = os.path.join(output_folder, "total_intrinsic_alignments.bam")
    
    ## Create total_intrinsic_alignments.bam
    intrinsic_bam_header = total_intrinsic_bam.replace(".bam", ".bam.header")
    cmd = f"source {shell_utils} && modify_bam_sq_lines {intrinsic_bams[0]} {ref_genome} {intrinsic_bam_header}"
    executeCmd(cmd, logger=logger)

    intrinsic_bam_list = total_intrinsic_bam.replace(".bam", ".bams.list.txt")
    with open(intrinsic_bam_list, "w") as f:
        f.write("\n".join(intrinsic_bams))

    cmd = f"samtools merge -@ {nthreads} -h {intrinsic_bam_header} -b {intrinsic_bam_list} -o - | \
            samtools sort -O bam -o {total_intrinsic_bam} && \
            samtools index {total_intrinsic_bam} && \
            ls -lht {total_intrinsic_bam} || \
            echo Failed to concatenate all the filtered realigned BAM files."
    executeCmd(cmd)
               
    # Fourth, extract all PC*_related_homo_regions.bed file and concat them together.
    beds = glob(os.path.join(output_folder, "*/*_all/", "*_related_homo_regions.bed"))
    combined_bed = merge_bed_files(beds)
    combined_bed.saveas(os.path.join(output_folder, "all_PC_related_homo_regions.bed"))
    # combined_bed.saveas(os.path.join(output_folder, "all_PC_regions.bed"))
    
    # Fifth, extract all intrinsic vcfs and use bcftools to concat them together
    intrinsic_vcfs = []
    for root, dirs, files in os.walk(output_folder):
        for file in files:
            if re.search(r'PC[0-9]+\.raw\.vcf\.gz$', file):
                intrinsic_vcfs.append(os.path.join(root, file))
    
    final_intrinsic_vcf = os.path.join(output_folder, "all_pc_region_intrinsic_variants.vcf.gz")
    combine_vcfs(*intrinsic_vcfs, output=final_intrinsic_vcf)
=======
    with concurrent.futures.ProcessPoolExecutor(max_workers=threads) as executor:
        futures = {executor.submit(process_pc_region, pc_region, label, outd, ref_genome,
                                    avg_insert_size, std_insert_size, threads): (pc_region, label)
                    for pc_region, label in zip(all_PC_regions, labels)}
>>>>>>> 78cec0ca

        for future in concurrent.futures.as_completed(futures):
            try:
                bed_out, output_bam = future.result()
                output_beds.append(bed_out)
                output_bams.append(output_bam)
            except Exception as e:
                logger.error(f"Error processing a region: {e}")

    ## Merge all PC BED files
    all_PC_regions_out = os.path.join(outd, "all_PC.bed")
    merge_bed_files(output_beds).saveas(all_PC_regions_out)

    ## Reheader using the first BAM and merge all output BAMs with the new header
    merged_bam_out = os.path.join(outd, "total_intrinsic.bam")
    header = create_bam_header_from_fasta(output_bams[0], ref_genome)
    merge_bam_files(output_bams, merged_bam_out, header)

    return

def create_bam_header_from_fasta(input_bam: str, ref_fasta: str) -> pysam.AlignmentHeader:
    """
    Creates a new BAM header based on an input BAM file's header, replacing
    the @SQ lines with information derived from a reference FASTA file.

    Args:
        input_bam: Path to the input BAM file.
        ref_fasta: Path to the reference FASTA file.

    Returns:
        A pysam.AlignmentHeader object with updated @SQ lines.
    """

    fasta = Fasta(ref_fasta)

    with pysam.AlignmentFile(input_bam, "rb") as bamfile:
        header_dict = bamfile.header.to_dict()

    header_dict["SQ"] = []

    sq_lines = []
    for name in fasta.keys():
        length = len(fasta[name])
        sq_lines.append({"SN": name, "LN": length})
    header_dict["SQ"] = sq_lines # type: ignore

    new_header = pysam.AlignmentHeader.from_dict(header_dict)  # type: ignore
    return new_header

def create_pc_bed(cluster_dict, bed_out = "", label = "PC0") -> None:
    
    # Tabulate query nodes and counterpart nodes in a BED for each PC region
    with open(bed_out, "w") as f:
        for idx, records in cluster_dict["PCs"].items():
            for record in records: ## use __iter__ here
                if len(record) == 2:
                    f.write("\t".join([str(value) for value in record[0]][:3] + [".", ".", record[0][3], f"FC:{label}_{idx}"]) + "\n")
                elif len(record) >= 3:
                    f.write("\t".join([str(value) for value in record][:3] + [".", ".", record[3], f"FC:{label}_{idx}"]) + "\n")
        for idx, records in cluster_dict["SD_counterparts"].items():
            fc_node = cluster_dict["PCs"][idx][0]
            for record in records:
                if not isinstance(record, HOMOSEQ_REGION):
                    logger.critical("Some elements of the SD_counterparts list are not HOMOSEQ_REGION objects: {}".format(record))
                    sys.exit(1)
                fc_node_rela_start, fc_node_rela_end = record.qnode_relative_region(fc_node)
                # The rela_start and rela_end are based on the corresponding PC region
                f.write("\t".join([str(value) for value in record][:3] + [str(fc_node_rela_start), str(fc_node_rela_end), record[3], f"NFC:{label}_{idx}"]) + "\n")
    
<<<<<<< HEAD
    sortBed_and_merge(paths["All_region_bed"])
    
    contig_sizes = ref_genome.replace(".fasta", ".fasta.fai")
    
    # Prepare masked genomes
    masked_genome_path = os.path.join( os.path.dirname(paths["PC_bed"]), label + ".masked.fasta")
    masked_genome = Genome(ref_genome).mask(paths["PC_bed"], avg_frag_size = avg_frag_size, std_frag_size=std_frag_size, genome=contig_sizes, logger=logger, path=masked_genome_path)
    
    # Call intrinsic variants
    bam_path = getIntrinsicVcf( pc_bed = paths["PC_bed"], 
                                all_homo_regions_bed = paths["All_region_bed"], 
                                pc_masked = masked_genome,
                                ref_genome = ref_genome,
                                avg_frag_size = avg_frag_size,
                                std_frag_size = std_frag_size,
                                threads = threads)
    return bam_path
=======
    sortBed_and_merge(bed_out)

def merge_bam_files(bam_files: list[str], output_bam_path, header: pysam.AlignmentHeader) -> None:

    from tempfile import NamedTemporaryFile

    temp_merged_bam = NamedTemporaryFile(suffix=".bam", delete=False)
    temp_merged_bam_path = temp_merged_bam.name
    temp_merged_bam.close()  # Close it; pysam will open it again

    with pysam.AlignmentFile(temp_merged_bam_path, "wb", header=header) as outfile:
        for bam_file in bam_files:
            with pysam.AlignmentFile(bam_file, "rb") as infile:
                for read in infile:
                    outfile.write(read)
    pysam.sort("-n", "-o", output_bam_path, temp_merged_bam_path)
    pysam.index(output_bam_path)
    return
>>>>>>> 78cec0ca
<|MERGE_RESOLUTION|>--- conflicted
+++ resolved
@@ -6,15 +6,9 @@
 from pyfaidx import Fasta
 import pysam
 
-<<<<<<< HEAD
 from src.utils import executeCmd, construct_folder_struc, sortBed_and_merge, combine_vcfs, merge_bed_files, update_plain_file_on_md5
 from src.const import shell_utils
 from src.log import error_handling_decorator, logger
-=======
-from src.utils import sortBed_and_merge, merge_bed_files
-from src.const import *
-
->>>>>>> 78cec0ca
 from preparation.homoseq_region import HOMOSEQ_REGION
 from preparation.masked_genome import create_masked_genome, get_reference_seq
 from preparation.masked_realignment import create_minimap2_index, minimap2_align
@@ -22,7 +16,6 @@
 import concurrent.futures
 
 
-<<<<<<< HEAD
 def build_beds_and_masked_genomes(grouped_qnode_cnodes: list,
                                   sd_paralog_pairs: dict,
                                   output_folder,
@@ -30,39 +23,6 @@
                                   nthreads = 12,
                                   avg_frag_size = 400,
                                   std_frag_size = 140):
-=======
-def process_pc_region(pc_region, label, outd, ref_genome, avg_insert_size, std_insert_size, threads):
-        out_base = os.path.join(outd, label)
-        os.makedirs(out_base, exist_ok=True)
-        bed_out = os.path.join(out_base, label + ".bed")
-        masked_genome = os.path.join(out_base, label + ".masked.fasta")
-        output_bam = os.path.join(out_base, label + ".realigned.bam")
-
-        ## Prepare for masked realignment
-        create_pc_bed(pc_region, bed_out = bed_out, label = label)
-        create_masked_genome(ref_genome, bed_out, masked_genome, avg_insert_size, std_insert_size)
-
-        ## Realign using minimap2
-        index_file = masked_genome + ".mmi"
-        masked_contig_sizes = masked_genome + ".fai"
-
-        ### Prepare reference sequences for realignment
-        ref_sequences = os.path.join(out_base, label + ".masked.fastq")
-        get_reference_seq(bed_out, ref_sequences, masked_genome, padding = avg_insert_size + std_insert_size)
-
-        if not os.path.exists(index_file):  # Check if index already exists
-             create_minimap2_index(masked_genome, index_file, threads) # Use ref_genome directly
-        minimap2_align(ref_sequences, None, index_file, "asm20", label, output_bam, masked_contig_sizes, threads)
-        return bed_out, output_bam
-
-def get_region_and_realign(grouped_qnode_cnodes: list,
-                                 sd_paralog_pairs: dict,
-                                 outd,
-                                 ref_genome,
-                                 avg_insert_size = 400,
-                                 std_insert_size = 140,
-                                 threads = 1): 
->>>>>>> 78cec0ca
     # Label SD-paralog pairs. Name disconnected qnodes as PC0, connected qnodes as PC1, PC2, ...
     all_PC_regions = []
     
@@ -82,7 +42,6 @@
     output_bams = []
     output_beds = []
 
-<<<<<<< HEAD
     ## total_intrinsic_alignments.bam is a merged alignment file for BILC model.
     total_intrinsic_bam = os.path.join(output_folder, "total_intrinsic_alignments.bam")
     
@@ -117,20 +76,14 @@
     
     final_intrinsic_vcf = os.path.join(output_folder, "all_pc_region_intrinsic_variants.vcf.gz")
     combine_vcfs(*intrinsic_vcfs, output=final_intrinsic_vcf)
-=======
-    with concurrent.futures.ProcessPoolExecutor(max_workers=threads) as executor:
-        futures = {executor.submit(process_pc_region, pc_region, label, outd, ref_genome,
-                                    avg_insert_size, std_insert_size, threads): (pc_region, label)
-                    for pc_region, label in zip(all_PC_regions, labels)}
->>>>>>> 78cec0ca
 
-        for future in concurrent.futures.as_completed(futures):
-            try:
-                bed_out, output_bam = future.result()
-                output_beds.append(bed_out)
-                output_bams.append(output_bam)
-            except Exception as e:
-                logger.error(f"Error processing a region: {e}")
+    for future in concurrent.futures.as_completed(futures):
+        try:
+            bed_out, output_bam = future.result()
+            output_beds.append(bed_out)
+            output_bams.append(output_bam)
+        except Exception as e:
+            logger.error(f"Error processing a region: {e}")
 
     ## Merge all PC BED files
     all_PC_regions_out = os.path.join(outd, "all_PC.bed")
@@ -192,7 +145,6 @@
                 # The rela_start and rela_end are based on the corresponding PC region
                 f.write("\t".join([str(value) for value in record][:3] + [str(fc_node_rela_start), str(fc_node_rela_end), record[3], f"NFC:{label}_{idx}"]) + "\n")
     
-<<<<<<< HEAD
     sortBed_and_merge(paths["All_region_bed"])
     
     contig_sizes = ref_genome.replace(".fasta", ".fasta.fai")
@@ -209,24 +161,4 @@
                                 avg_frag_size = avg_frag_size,
                                 std_frag_size = std_frag_size,
                                 threads = threads)
-    return bam_path
-=======
-    sortBed_and_merge(bed_out)
-
-def merge_bam_files(bam_files: list[str], output_bam_path, header: pysam.AlignmentHeader) -> None:
-
-    from tempfile import NamedTemporaryFile
-
-    temp_merged_bam = NamedTemporaryFile(suffix=".bam", delete=False)
-    temp_merged_bam_path = temp_merged_bam.name
-    temp_merged_bam.close()  # Close it; pysam will open it again
-
-    with pysam.AlignmentFile(temp_merged_bam_path, "wb", header=header) as outfile:
-        for bam_file in bam_files:
-            with pysam.AlignmentFile(bam_file, "rb") as infile:
-                for read in infile:
-                    outfile.write(read)
-    pysam.sort("-n", "-o", output_bam_path, temp_merged_bam_path)
-    pysam.index(output_bam_path)
-    return
->>>>>>> 78cec0ca
+    return bam_path