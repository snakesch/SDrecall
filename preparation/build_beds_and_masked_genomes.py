import os
import sys
from glob import glob
from itertools import repeat
from multiprocessing import Pool
import logging
import uuid
import subprocess

from pybedtools import BedTool

from src.utils import executeCmd, construct_folder_struc, sortBed_and_merge, combine_vcfs, merge_bed_files, update_plain_file_on_md5
from src.const import *
from src.log import error_handling_decorator
from preparation.homoseq_region import HOMOSEQ_REGION
from preparation.genome import Genome
from preparation.intrinsic_variants import getIntrinsicVcf

logger = logging.getLogger("SDrecall")

def build_beds_and_masked_genomes(grouped_qnode_cnodes: list,
                                        sd_paralog_pairs: dict,
                                        output_folder,
                                        ref_genome,
                                        nthreads = 12,
                                        avg_frag_size = 400,
                                        std_frag_size = 140):
    # Label SD-paralog pairs. Name disconnected qnodes as PC0, connected qnodes as PC1, PC2, ...
    from itertools import repeat
    import re
    
    # We need to restructure the grouped_qnode_cnodes to pass the information of sd-paralog pairs to the establish_beds_per_PC_cluster function
    new_results = []
    
    for result in grouped_qnode_cnodes:
        new_result = {"PCs": {}, "SD_counterparts": {}}
        for i in range(0, len(result["PCs"])):
            fc_node = result["PCs"][i]
            new_result['PCs'][i] = [fc_node]
            new_result['SD_counterparts'][i] = sd_paralog_pairs[fc_node]
        new_results.append(new_result)

    # Load balancing
    new_results = sorted(new_results, key = lambda x: sum(v[0][2] - v[0][1] for k,v in x["PCs"].items()) * sum(len(v) for k,v in x["SD_counterparts"].items()), reverse=True)
    labels = [ "PC" + str(n) for n in range(0, len(grouped_qnode_cnodes))]
    
    pool = Pool(nthreads)
    results = pool.imap_unordered(imap_establish, zip(new_results,
                                                      repeat(output_folder),
                                                      labels,
                                                      repeat(ref_genome),
                                                      repeat(avg_frag_size),
                                                      repeat(std_frag_size),
                                                      repeat(2),
                                                      repeat(logger)))
    i = 0
    intrinsic_bams = []
    for success, result, logs in results:
        logger.debug(f"{i}th subprocess started")
        if not success:
            error_mes, tb_str = result
            logger.error(f"An error occurred: {error_mes}\nTraceback: {tb_str}\n")
        else:
            intrinsic_bams.append(result)
        logger.debug(logs)
        logger.debug(f"{i}th subprocess completed")
        i+=1
    
    pool.close()
    if not all([t[0] for t in results]):
        raise RuntimeError("Error occurred during the parallel execution of establish_beds_per_PC_cluster. Exit.")

    ## total_intrinsic_alignments.bam is a merged alignment file for BILC model.
    total_intrinsic_bam = os.path.join(output_folder, "total_intrinsic_alignments.bam")
    
    ## Create total_intrinsic_alignments.bam
    intrinsic_bam_header = total_intrinsic_bam.replace(".bam", ".bam.header")
    cmd = f"source {shell_utils}; modify_bam_sq_lines {intrinsic_bams[0]} {ref_genome} {intrinsic_bam_header}"
    executeCmd(cmd, logger=logger)

    intrinsic_bam_list = total_intrinsic_bam.replace(".bam", ".bams.list.txt")
    with open(intrinsic_bam_list, "w") as f:
        f.write("\n".join(intrinsic_bams))

    cmd = f"samtools merge -@ {nthreads} -h {intrinsic_bam_header} -b {intrinsic_bam_list} -o - | \
            samtools sort -O bam -o {total_intrinsic_bam} && \
            samtools index {total_intrinsic_bam} && \
            ls -lht {total_intrinsic_bam} || \
            echo Failed to concatenate all the filtered realigned BAM files."
    executeCmd(cmd)
               
    # Fourth, extract all PC*_related_homo_regions.bed file and concat them together.
<<<<<<< HEAD
    with NamedTemporaryFile(dir = "/tmp") as fp:
        total_lines = []
        for bed_file in glob(os.path.join(output_folder, "*/*_all/", "*_related_homo_regions.bed")):
            with open(bed_file, "r") as bf:
                total_lines = total_lines + bf.readlines()
        encoded_string = "".join(total_lines).rstrip("\n").encode()
        fp.write(encoded_string)

        executeCmd("cat {all} | bedtools sort -i stdin | bedtools merge -i stdin > {total} && ls -lht {total}".format(all = fp.name,
                                                                                                            total = os.path.join(output_folder, "all_PC_related_homo_regions.bed")))
        
        executeCmd("cat {all} | bedtools sort -i stdin | bedtools merge -i stdin > {total} && ls -lht {total}".format(all = fp.name,
                                                                                                            total = os.path.join(output_folder, "all_PC_regions.bed")))
=======
    beds = glob(os.path.join(output_folder, "*/*_all/", "*_related_homo_regions.bed"))
    combined_bed = merge_bed_files(beds)
    combined_bed.saveas(os.path.join(output_folder, "all_PC_related_homo_regions.bed"))
    # combined_bed.saveas(os.path.join(output_folder, "all_PC_regions.bed"))
>>>>>>> b7defa7a
    
    # Fifth, extract all intrinsic vcfs and use bcftools to concat them together
    intrinsic_vcfs = []
    for root, dirs, files in os.walk(output_folder):
        for file in files:
            if re.search(r'PC[0-9]+\.raw\.vcf\.gz$', file):
                intrinsic_vcfs.append(os.path.join(root, file))
    
    final_intrinsic_vcf = os.path.join(output_folder, "all_pc_region_intrinsic_variants.vcf.gz")
    combine_vcfs(*intrinsic_vcfs, output=final_intrinsic_vcf)

    return

def imap_establish(tup_args):
    return establish_beds_per_PC_cluster(*tup_args)

@error_handling_decorator
def establish_beds_per_PC_cluster(cluster_dict={"PCs":{},
                                                "SD_counterparts":{}},
                                  base_folder = "",
                                  label = "PC0",
                                  ref_genome = "",
                                  avg_frag_size = 400,
                                  std_frag_size = 140,
                                  threads = 2,
                                  logger = logger):

    """
    input cluster dict now looks like this:
    {
        "PCs": {0: [], 1: [], 2: []}, 
        "SD_counterparts": {0: [], 1: [], 2: []}
    }
    """

    ## Initialize file structure
    paths = construct_folder_struc(base_folder=base_folder, label=label, logger=logger)

    # First convert the disconnected nodes to beds, each node is a 3-tuple (chr, start, end)
    # tmp_id = str(uuid.uuid4())
    # tmp_pc_bed = paths["PC_bed"].replace(".bed", "." + tmp_id + ".bed")
    # raw_pc_bed = paths["PC_bed"].replace(".bed", ".raw.bed")
    # tmp_counterparts_bed = paths["Counterparts_bed"].replace(".bed", "." + tmp_id + ".bed")
    # raw_counterparts_bed = paths["Counterparts_bed"].replace(".bed", ".raw.bed")
    # tmp_total_bed = paths["All_region_bed"].replace(".bed", "." + tmp_id + ".bed")
    # raw_total_bed = paths["All_region_bed"].replace(".bed", ".raw.bed")
    
    with open(paths["PC_bed"], "w") as f:
        for idx, records in cluster_dict["PCs"].items():
            for record in records:
                if len(record) >= 3:
                    # Invoke __iter__ method instead of __getitem__
                    f.write("\t".join([str(value) for value in record][:3] + [".", ".", record[3]]) + "\n")
                elif len(record) == 2:
                    f.write("\t".join([str(value) for value in record[0]][:3] + [".", ".", record[0][3]]) + "\n")
    sortBed_and_merge(paths["PC_bed"])
    
    # executeCmd(f"cp -f {tmp_pc_bed} {raw_pc_bed}")
    # sortBed_and_merge(tmp_pc_bed, logger=logger)
    # update_plain_file_on_md5(paths["PC_bed"], tmp_pc_bed, logger=logger)
            
    ## Create the counterparts region bed file
    with open(paths["Counterparts_bed"], "w") as f:
        for idx, records in cluster_dict["SD_counterparts"].items():
            fc_node = cluster_dict["PCs"][idx][0]
            for record in records:
                assert isinstance(record, HOMOSEQ_REGION), "The record in the SD_counterparts list is not a HOMOSEQ_REGION object: {}".format(record)
                fc_node_rela_start, fc_node_rela_end = record.qnode_relative_region(fc_node)     
                ## Invoke __iter__ method instead of __getitem__
                f.write("\t".join([str(value) for value in record][:3] + [str(fc_node_rela_start), str(fc_node_rela_end), record[3]]) + "\n")
    # executeCmd(f"cp -f {tmp_counterparts_bed} {raw_counterparts_bed}")

    ## Remove PC regions from counterpart BEDs and force strandedness
    BedTool(paths["Counterparts_bed"]).subtract(BedTool(paths["PC_bed"]), s=True).saveas(paths["Counterparts_bed"])
    sortBed_and_merge(paths["Counterparts_bed"], logger=logger)
    # update_plain_file_on_md5(paths["Counterparts_bed"], tmp_counterparts_bed, logger=logger)
    
    ## Create the total region bed file by combining PC BED and counterpart BED
    ## Invoke __iter__ method instead of __getitem__
    with open(paths["All_region_bed"], "w") as f:
        for idx, records in cluster_dict["PCs"].items():
            for record in records:
                if len(record) == 2:
                    f.write("\t".join([str(value) for value in record[0]][:3] + [".", ".", record[0][3], f"FC:{label}_{idx}"]) + "\n")
                elif len(record) >= 3:
                    f.write("\t".join([str(value) for value in record][:3] + [".", ".", record[3], f"FC:{label}_{idx}"]) + "\n")
        for idx, records in cluster_dict["SD_counterparts"].items():
            fc_node = cluster_dict["PCs"][idx][0]
            for record in records:
                if not isinstance(record, HOMOSEQ_REGION):
                    logger.critical("Some elements of the SD_counterparts list are not HOMOSEQ_REGION objects: {}".format(record))
                    sys.exit(1)
                fc_node_rela_start, fc_node_rela_end = record.qnode_relative_region(fc_node)
                # The rela_start and rela_end are based on the corresponding PC region
                f.write("\t".join([str(value) for value in record][:3] + [str(fc_node_rela_start), str(fc_node_rela_end), record[3], f"NFC:{label}_{idx}"]) + "\n")
    
    sortBed_and_merge(paths["All_region_bed"])
    # executeCmd(f"cp -f {tmp_total_bed} {raw_total_bed}")
    # sortBed_and_merge(tmp_total_bed, logger = logger)
    # update_plain_file_on_md5(paths["All_region_bed"], tmp_total_bed, logger=logger)
    
    contig_sizes = ref_genome.replace(".fasta", ".fasta.fai")
    
    # Prepare masked genomes
    masked_genome_path = os.path.join( os.path.dirname(paths["PC_bed"]), label + ".masked.fasta")
    masked_genome = Genome(ref_genome).mask(paths["PC_bed"], avg_frag_size = avg_frag_size, std_frag_size=std_frag_size, genome=contig_sizes, logger=logger, path=masked_genome_path)
    
    # Call intrinsic variants
    bam_path = getIntrinsicVcf( pc_bed = paths["PC_bed"], 
                                all_homo_regions_bed = paths["All_region_bed"], 
                                pc_masked = masked_genome,
                                ref_genome = ref_genome,
                                avg_frag_size = avg_frag_size,
                                std_frag_size = std_frag_size,
                                threads = threads)
    return bam_path<|MERGE_RESOLUTION|>--- conflicted
+++ resolved
@@ -90,26 +90,10 @@
     executeCmd(cmd)
                
     # Fourth, extract all PC*_related_homo_regions.bed file and concat them together.
-<<<<<<< HEAD
-    with NamedTemporaryFile(dir = "/tmp") as fp:
-        total_lines = []
-        for bed_file in glob(os.path.join(output_folder, "*/*_all/", "*_related_homo_regions.bed")):
-            with open(bed_file, "r") as bf:
-                total_lines = total_lines + bf.readlines()
-        encoded_string = "".join(total_lines).rstrip("\n").encode()
-        fp.write(encoded_string)
-
-        executeCmd("cat {all} | bedtools sort -i stdin | bedtools merge -i stdin > {total} && ls -lht {total}".format(all = fp.name,
-                                                                                                            total = os.path.join(output_folder, "all_PC_related_homo_regions.bed")))
-        
-        executeCmd("cat {all} | bedtools sort -i stdin | bedtools merge -i stdin > {total} && ls -lht {total}".format(all = fp.name,
-                                                                                                            total = os.path.join(output_folder, "all_PC_regions.bed")))
-=======
     beds = glob(os.path.join(output_folder, "*/*_all/", "*_related_homo_regions.bed"))
     combined_bed = merge_bed_files(beds)
     combined_bed.saveas(os.path.join(output_folder, "all_PC_related_homo_regions.bed"))
     # combined_bed.saveas(os.path.join(output_folder, "all_PC_regions.bed"))
->>>>>>> b7defa7a
     
     # Fifth, extract all intrinsic vcfs and use bcftools to concat them together
     intrinsic_vcfs = []
