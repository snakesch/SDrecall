--- conflicted
+++ resolved
@@ -227,10 +227,7 @@
                                                                   cnode, 
                                                                   reference_fasta, 
                                                                   min_similarity = 0.95, 
-<<<<<<< HEAD
-=======
-                                                                  tmp_dir = "/tmp", 
->>>>>>> 13334981
+
                                                                   logger = logger )
         else:
             continue
